import numpy as np
import matplotlib.pyplot as plt
import astropy.units as u
from astropy.io import fits
from astropy.time import Time
from astropy.coordinates import SkyCoord, cartesian_to_spherical, Galactic
from mhealpy import HealpixMap
import matplotlib.pyplot as plt
from matplotlib.colors import LogNorm
from matplotlib import cm, colors

from scoords import Attitude, SpacecraftFrame
from cosipy.response import FullDetectorResponse

class SpacecraftFile():

    def __init__(self, time, x_pointings = None, y_pointings = None, z_pointings = None, attitude = None,
                 instrument = "COSI", frame = "galactic"):

        """
        Time: astropy.Time; The time stamp for each pointings. Note this is NOT the time duration.
        x_pointings: astropy.coordinates.SkyCoord; The pointings (galactic system) of the x axis of the local coordinate system attached to the spacecraft.
        y_pointings: astropy.coordinates.SkyCoord; The pointings (galactic system) of the y axis of the local coordinate system attached to the spacecraft.
        z_pointings: astropy.coordinates.SkyCoord; The pointings (galactic system) of the z axis of the local coordinate system attached to the spacecraft.
        attitude: numpy.ndarray: the attitude of the spacecraft.
        instrument: string; the instrument name.
        frame: string; the frame on which the analysis will be based.
        """

        # check if the inputs are valid
        # Time
        if isinstance(time, Time):
            self._time = time
        else:
            raise TypeError("The time should be a astropy.time.Time object")

        # x pointings
        if isinstance(x_pointings, (SkyCoord, type(None))):
            self.x_pointings = x_pointings
        else:
            raise TypeError("The x_pointing should be a NoneType or SkyCoord object!")

        # y pointings
        if isinstance(y_pointings, (SkyCoord, type(None))):
            self.y_pointings = y_pointings
        else:
            raise TypeError("The y_pointing should be a NoneType or SkyCoord object!")

        # z pointings
        if isinstance(z_pointings, (SkyCoord, type(None))):
            self.z_pointings = z_pointings
        else:
            raise TypeError("The z_pointing should be a NoneType or SkyCoord object!")

        # check if the x, y and z pointings are all None (no inputs). If all None, tt will try to read from attitude parameter
        if self.x_pointings is None and self.y_pointings is None and self.z_pointings is None:
            if attitude != None:
                if type(attitude) is Attitude:
                    self.attitude = attitude
                else:
                    raise TypeError("The attitude must be `scoords.attitude.Attitude` object")
            else:
                raise ValueError("Please input the pointings of as least two axes or attitude!")

        else:
            self.attitude = None  # if you have the inputs of x, y and z pointings, the attitude will be overwritten by a None value regardless of the input for the attitude variable.

        self._load_time = self._time.to_value(format = "unix")  # this is not necessary, but just to make sure evething works fine...
        self._x_direction = np.array([x_pointings.l.deg, x_pointings.b.deg]).T  # this is not necessary, but just to make sure evething works fine...
        self._z_direction = np.array([z_pointings.l.deg, z_pointings.b.deg]).T  # this is not necessary, but just to make sure evething works fine...
        self.frame = frame


    @classmethod
    def parse_from_file(cls, file):

        #parses timestamps, axis positions from file and returns to __init__

<<<<<<< HEAD
        time_stamps = np.loadtxt(file, usecols = 1, delimiter = ' ', skiprows = 1, comments=("#","EN"))
        axis_1 = np.loadtxt(file, usecols = (2,3), delimiter = ' ', skiprows = 1, comments=("#","EN"))
        axis_2 = np.loadtxt(file, usecols = (4,5), delimiter = ' ', skiprows = 1, comments=("#","EN"))
=======
        time_stamps = np.loadtxt(file, usecols = 1, delimiter = ' ', skiprows = 1)
        axis_1 = np.loadtxt(file, usecols = (3,2), delimiter = ' ', skiprows = 1)
        axis_2 = np.loadtxt(file, usecols = (5,4), delimiter = ' ', skiprows = 1)
>>>>>>> 30dd3c02

        time = Time(time_stamps, format = "unix")
        xpointings = SkyCoord(l = axis_1[:,0]*u.deg, b = axis_1[:,1]*u.deg, frame = "galactic")
        zpointings = SkyCoord(l = axis_2[:,0]*u.deg, b = axis_2[:,1]*u.deg, frame = "galactic")

        return cls(time, x_pointings = xpointings, z_pointings = zpointings)

    def get_time(self, time_array = None):

        """
        Return the arrary pf pointing times as a astropy.Time object.

        Parameters
        ----------
        time_array: None or np.array; If None, the time array will be taken from the instance

        Returns
        -------
        astropy.Time
        """

        if time_array == None:
            self._time = Time(self._load_time, format = "unix")
        else:
            self._time = Time(time_array, format = "unix")

        return self._time

    def get_time_delta(self, time_array = None):

        """
        Return an array of the time period between neighbouring time points

        Parameters
        ----------
        time_array: None or np.array; If None, the time array will be taken from the instance

        Returns
        -------
        astropy.Time
        """

        if time_array == None:
            self._time_delta = np.diff(self._load_time)
        else:
            self._time_delta = np.diff(time_array)

        time_delta = Time(self._time_delta, format='unix')

        return time_delta

    def interpolate_direction(self, trigger, idx, direction):

        """
        Linearly interpolates position at a given time between two timestamps

        Parameters
        ----------
        trigger:
        idx:
        direction

        Returns
        -------
        numpy.ndarray
        """

        new_direction_lat = np.interp(trigger.value, self._load_time[idx : idx + 2], direction[idx : idx + 2, 1])
        if (direction[idx, 0] > direction[idx + 1, 0]):
            new_direction_long = np.interp(trigger.value, self._load_time[idx : idx + 2], [direction[idx, 0], 360 + direction[idx + 1, 0]])
            new_direction_long = new_direction_long - 360
        else:
            new_direction_long = np.interp(trigger.value, self._load_time[idx : idx + 2], direction[idx : idx + 2, 0])

        return np.array([new_direction_long, new_direction_lat])

    def source_interval(self, start, stop):

        """
        Returns the SpacecraftFile file class object for the source time

        Parameters
        ----------
        start:
        stop:

        Returns
        -------
        cosipy.SpacecraftFile
        """

        if(start.format != 'unix' or stop.format != 'unix'):
            start = Time(start.unix, format='unix')
            stop = Time(stop.unix, format='unix')

        if(start > stop):
            raise ValueError("start time cannot be after stop time.")

        stop_idx = self._load_time.searchsorted(stop.value)

        if (start.value % 1 == 0):
            start_idx = self._load_time.searchsorted(start.value)
            new_times = self._load_time[start_idx : stop_idx + 1]
            new_x_direction = self._x_direction[start_idx : stop_idx + 1]
            new_z_direction = self._z_direction[start_idx : stop_idx + 1]
        else:
            start_idx = self._load_time.searchsorted(start.value) - 1

            x_direction_start = self.interpolate_direction(start, start_idx, self._x_direction)
            z_direction_start = self.interpolate_direction(start, start_idx, self._z_direction)

            new_times = self._load_time[start_idx + 1 : stop_idx + 1]
            new_times = np.insert(new_times, 0, start.value)

            new_x_direction = self._x_direction[start_idx + 1 : stop_idx + 1]
            new_x_direction = np.insert(new_x_direction, 0, x_direction_start, axis = 0)

            new_z_direction = self._z_direction[start_idx + 1 : stop_idx + 1]
            new_z_direction = np.insert(new_z_direction, 0, z_direction_start, axis = 0)


        if (stop.value % 1 != 0):
            stop_idx = self._load_time.searchsorted(stop.value) - 1

            x_direction_stop = self.interpolate_direction(stop, stop_idx, self._x_direction)
            z_direction_stop = self.interpolate_direction(stop, stop_idx, self._z_direction)

            new_times = np.delete(new_times, -1)
            new_times = np.append(new_times, stop.value)

            new_x_direction = new_x_direction[:-1]
            new_x_direction = np.append(new_x_direction, [x_direction_stop], axis = 0)

            new_z_direction = new_z_direction[:-1]
            new_z_direction = np.append(new_z_direction, [z_direction_stop], axis = 0)

        time = Time(new_times, format = "unix")
        xpointings = SkyCoord(l = new_x_direction[:,0]*u.deg, b = new_x_direction[:,1]*u.deg, frame = "galactic")
        zpointings = SkyCoord(l = new_z_direction[:,0]*u.deg, b = new_z_direction[:,1]*u.deg, frame = "galactic")

        return self.__class__(time, x_pointings = xpointings, z_pointings = zpointings)
      
    def get_attitude(self, x_pointings = None, y_pointings = None, z_pointings = None):

        """
        Converts the x, y and z pointings to the attitude of the telescope.

        Parameters
        ----------
        x_pointings : SkyCoord object; the pointings of the x axis of the spacecraft.
        y_pointings : SkyCoord object; the pointings of the y axis of the spacecraft.
        z_pointings : SkyCoord object; the pointings of the z axis of the spacecraft.
        frame : :py:class:`astropy.coordinates.BaseCoordinateFrame`; Inertial reference frame

        Returns
        -------
        cosipy.attitude
        """
        if self.attitude is None:
            # the attitude is None, we will calculate from the x, y and z pointings
            if x_pointings is not None:
                self.x_pointings = x_pointings
            if y_pointings is not None:
                self.y_pointings = y_pointings
            if z_pointings is not None:
                self.z_pointings = z_pointings

            list_ = [self.x_pointings, self.y_pointings, self.z_pointings]
            coord_list_of_path = [x for x in list_ if x!=None]  # check how many pointings the user input

            # Check if the user input pointings from at least two axes
            if len(coord_list_of_path) <= 1:
                raise ValueError("You must input pointings of at least two axes")

            # Check if the inputs are SkyCoord objects
            for i in coord_list_of_path:
                if type(i) != SkyCoord:
                    raise ValueError("The coordiates must be a SkyCoord object")

            self.attitude = Attitude.from_axes(x=self.x_pointings,
                                               y=self.y_pointings,
                                               z=self.z_pointings,
                                               frame = self.frame)

        return self.attitude

    def get_target_in_sc_frame(self, target_name, target_coord, attitude = None, quiet = False):

        """
        Convert the x, y and z pointings of the spacescraft axes to the path of the source in the spacecraft frame.
        Specify the pointings of at least two axes.

        Parameters
        ----------
        target_name: str; the name of the target object
        target_coord: astropy.Skycoord; the coordinates of the target object
        attitude: None or cosipy.Attitude; If not, the attitude will be taken from the instance

        Returns
        -------
        SkyCoord object
        """

        if attitude != None:
            self.attitude = attitude
        else:
            self.attitude = self.get_attitude()

        self.target_name = target_name
        if quiet == False:
            print("Now converting to the Spacecraft frame...")
        self.src_path_cartesian = SkyCoord(np.dot(self.attitude.rot.inv().as_matrix(), target_coord.cartesian.xyz.value),
                                           representation_type = 'cartesian',
                                           frame = SpacecraftFrame())

        # The conversion above is in Cartesian frame, so we have to convert them to the spherical one.

        self.src_path_spherical = cartesian_to_spherical(self.src_path_cartesian.x,
                                                         self.src_path_cartesian.y,
                                                         self.src_path_cartesian.z)
        if quiet == False:
            print(f"Conversion completed!")

        # generate the numpy array of l and b to save to a npy file
        l = np.array(self.src_path_spherical[2].deg)  # note that 0 is Quanty, 1 is latitude and 2 is longitude and they are in rad not deg
        b = np.array(self.src_path_spherical[1].deg)
        self.src_path_lb = np.stack((l,b), axis=-1)
        np.save(self.target_name+"_source_path_in_SC_frame", self.src_path_lb)

        # convert to SkyCoord objects to get the output object of this method
        self.src_path_skycoord = SkyCoord(self.src_path_lb[:,0], self.src_path_lb[:,1], unit = "deg", frame = SpacecraftFrame())

        return self.src_path_skycoord

    def get_dwell_map(self, response, dts = None, dt_format = None, src_path = None):

        """
        Generates the dwell time map for the source.

        Parameters
        ----------
        response : str; .h5 file, the response for the observation
        dts : None or numpy.ndarray; the elapsed time for each pointing. It must has the same size as the pointings
        src_path : SkyCoord object; the movement of source in the detector frame.

        Returns
        -------
        mhealpy.containers.healpix_map.HealpixMap
        """

        # Define the response
        self.response_file = response

        # Define the dts
        if dts == None:
            self.dts = self.get_time_delta()
        else:
            self.dts = Time(dts, format = dt_format)

        # define the target source path in the SC frame
        if src_path == None:
            path = self.src_path_skycoord
        else:
            path = src_path
        # check if the target source path is astropy.Skycoord object
        if type(path) != SkyCoord:
            raise TypeError("The coordiates of the source movement in the Spacecraft frame must be a SkyCoord object")

        if path.shape[0]-1 != self.dts.shape[0]:
            raise ValueError("The dimensions of the dts or source coordinates are not correct. Please check your inputs.")

        with FullDetectorResponse.open(self.response_file) as response:
            self.dwell_map = HealpixMap(base = response,
                                        unit = u.s,
                                        coordsys = SpacecraftFrame())

            for duration, coord in zip(self.dts, path):
                pixels, weights = self.dwell_map.get_interp_weights(coord)
                for p, w in zip(pixels, weights):
                    self.dwell_map[p] += w*(duration.unix*u.s)


        self.dwell_map.write_map(self.target_name + "_DwellMap.fits", overwrite = True)

        return self.dwell_map

    def get_psr_rsp(self, response = None, dwell_map = None, dts = None):

        """
        Generates the point source response based on the response file and dwell time map.
        dts is used to find the exposure time for this observation.

        Parameters
        ----------
        response : .h5 file; the response for the observation
        dwell_map : None or str; the time dwell map for the source, you can load saved dwell time map
                    using this parameterif you've saved it before
        dts : numpy array or the file path; the elapsed time for each pointing. It must has the same
              size as the pointings. If you have saved this array, you can load it using this parameter

        Returns
        -------
        Ei_edges : numpy array; the edges of the incident energy
        Ei_lo : numpy array; the lower edges of the incident energy
        Ei_hi : numpy array; the upper edges of the incident energy
        Em_edges : numpy array; the edges of the measured energy
        Em_lo : numpy array; the lower edges of the measured energy
        Em_hi : numpy array; the upper edges of the measured energy
        areas " numpy array; the effective area of each energy bin
        matrix : numpy.array; the energy dispersion matrix
        """

        if response == None:
            pass # will use the response defined in the previous steps
        else:
            self.response_file = response

        if dwell_map is None:  # must use is None, or it throws error!
            pass # will use the dwelltime map calculated in the previous steps
        else:
            self.dwell_map = HealpixMap.read_map(dwell_map)

        if dts == None:
            self.dts = self.get_time_delta()
        else:
            self.dts = Time(dts, format = "unix")

        with FullDetectorResponse.open(self.response_file) as response:

            # get point source response
            self.psr = response.get_point_source_response(self.dwell_map)

            self.Ei_edges = np.array(response.axes['Ei'].edges)
            self.Ei_lo = np.float32(self.Ei_edges[:-1])  # use float32 to match the requirement of the data type
            self.Ei_hi = np.float32(self.Ei_edges[1:])

            self.Em_edges = np.array(response.axes['Em'].edges)
            self.Em_lo = np.float32(self.Em_edges[:-1])
            self.Em_hi = np.float32(self.Em_edges[1:])

         # get the effective area and matrix
        print("Getting the effective area ...")
        self.areas = np.float32(np.array(self.psr.project('Ei').to_dense().contents))/self.dts.unix.sum()
        spectral_response = np.float32(np.array(self.psr.project(['Ei','Em']).to_dense().contents))
        self.matrix = np.float32(np.zeros((self.Ei_lo.size,self.Em_lo.size))) # initate the matrix

        print("Getting the energy redistribution matrix ...")
        for i in np.arange(self.Ei_lo.size):
            new_raw = spectral_response[i,:]/spectral_response[i,:].sum()
            self.matrix[i,:] = new_raw
        self.matrix = self.matrix.T

        return self.Ei_edges, self.Ei_lo, self.Ei_hi, self.Em_edges, self.Em_lo, self.Em_hi, self.areas, self.matrix


    def get_arf(self, out_name = None):

        """
        Converts the point source response to an arf file that can be read by XSPEC

        Parameters
        ----------
        out_name: str; the name of the arf file to save

        Returns
        -------
        None
        """

        if out_name == None:
            self.out_name = self.target_name
        else:
            self.out_name = out_name

        # blow write the arf file
        copyright_string="  FITS (Flexible Image Transport System) format is defined in 'Astronomy and Astrophysics', volume 376, page 359; bibcode: 2001A&A...376..359H "

        ## Create PrimaryHDU
        primaryhdu = fits.PrimaryHDU() # create an empty primary HDU
        primaryhdu.header["BITPIX"] = -32 # since it's an empty HDU, I can just change the data type by resetting the BIPTIX value
        primaryhdu.header["COMMENT"] = copyright_string # add comments
        primaryhdu.header # print headers and their values

        col1_energ_lo = fits.Column(name="ENERG_LO", format="E",unit = "keV", array=self.Em_lo)
        col2_energ_hi = fits.Column(name="ENERG_HI", format="E",unit = "keV", array=self.Em_hi)
        col3_specresp = fits.Column(name="SPECRESP", format="E",unit = "cm**2", array=self.areas)
        cols = fits.ColDefs([col1_energ_lo, col2_energ_hi, col3_specresp]) # create a ColDefs (column-definitions) object for all columns
        specresp_bintablehdu = fits.BinTableHDU.from_columns(cols) # create a binary table HDU object

        specresp_bintablehdu.header.comments["TTYPE1"] =  "label for field   1"
        specresp_bintablehdu.header.comments["TFORM1"] =  "data format of field: 4-byte REAL"
        specresp_bintablehdu.header.comments["TUNIT1"] =  "physical unit of field"
        specresp_bintablehdu.header.comments["TTYPE2"] =  "label for field   2"
        specresp_bintablehdu.header.comments["TFORM2"] =  "data format of field: 4-byte REAL"
        specresp_bintablehdu.header.comments["TUNIT2"] =  "physical unit of field"
        specresp_bintablehdu.header.comments["TTYPE3"] =  "label for field   3"
        specresp_bintablehdu.header.comments["TFORM3"] =  "data format of field: 4-byte REAL"
        specresp_bintablehdu.header.comments["TUNIT3"] =  "physical unit of field"

        specresp_bintablehdu.header["EXTNAME"] = ("SPECRESP","name of this binary table extension")
        specresp_bintablehdu.header["TELESCOP"] = ("COSI","mission/satellite name")
        specresp_bintablehdu.header["INSTRUME"] = ("COSI","instrument/detector name")
        specresp_bintablehdu.header["FILTER"] = ("NONE","filter in use")
        specresp_bintablehdu.header["HDUCLAS1"] = ("RESPONSE","dataset relates to spectral response")
        specresp_bintablehdu.header["HDUCLAS2"] = ("SPECRESP","extension contains an ARF")
        specresp_bintablehdu.header["HDUVERS"] = ("1.1.0","version of format")

        new_arfhdus = fits.HDUList([primaryhdu, specresp_bintablehdu])
        new_arfhdus.writeto(f'{self.out_name}.arf', overwrite=True)

        return

    def get_rmf(self, out_name = None):

        """
        Converts the point source response to an rmf file that can be read by XSPEC

        Parameters
        ----------
        out_name: str; the name of the rmf file to save

        Returns
        -------
        None
        """

        if out_name == None:
            self.out_name = self.target_name
        else:
            self.out_name = out_name

        # blow write the arf file
        copyright_string="  FITS (Flexible Image Transport System) format is defined in 'Astronomy and Astrophysics', volume 376, page 359; bibcode: 2001A&A...376..359H "

        ## Create PrimaryHDU
        primaryhdu = fits.PrimaryHDU() # create an empty primary HDU
        primaryhdu.header["BITPIX"] = -32 # since it's an empty HDU, I can just change the data type by resetting the BIPTIX value
        primaryhdu.header["COMMENT"] = copyright_string # add comments
        primaryhdu.header # print headers and their values

        ## Create binary table HDU for MATRIX
        ### prepare colums
        energ_lo = []
        energ_hi = []
        n_grp = []
        f_chan = []
        n_chan = []
        matrix = []
        for i in np.arange(len(self.Ei_lo)):
            energ_lo_temp = np.float32(self.Em_lo[i])
            energ_hi_temp = np.float32(self.Ei_hi[i])

            if self.matrix[:,i].sum() != 0:
                nz_matrix_idx = np.nonzero(self.matrix[:,i])[0] # non-zero index for the matrix
                subsets = np.split(nz_matrix_idx, np.where(np.diff(nz_matrix_idx) != 1)[0]+1)
                n_grp_temp = np.int16(len(subsets))
                f_chan_temp = []
                n_chan_temp = []
                matrix_temp = []
                for m in np.arange(n_grp_temp):
                    f_chan_temp += [subsets[m][0]]
                    n_chan_temp += [len(subsets[m])]
                for m in nz_matrix_idx:
                    matrix_temp += [self.matrix[:,i][m]]
                f_chan_temp = np.int16(np.array(f_chan_temp))
                n_chan_temp = np.int16(np.array(n_chan_temp))
                matrix_temp = np.float32(np.array(matrix_temp))
            else:
                n_grp_temp = np.int16(0)
                f_chan_temp = np.int16(np.array([0]))
                n_chan_temp = np.int16(np.array([0]))
                matrix_temp = np.float32(np.array([0]))

            energ_lo.append(energ_lo_temp)
            energ_hi.append(energ_hi_temp)
            n_grp.append(n_grp_temp)
            f_chan.append(f_chan_temp)
            n_chan.append(n_chan_temp)
            matrix.append(matrix_temp)

        col1_energ_lo = fits.Column(name="ENERG_LO", format="E",unit = "keV", array=energ_lo)
        col2_energ_hi = fits.Column(name="ENERG_HI", format="E",unit = "keV", array=energ_hi)
        col3_n_grp = fits.Column(name="N_GRP", format="I", array=n_grp)
        col4_f_chan = fits.Column(name="F_CHAN", format="PI(54)", array=f_chan)
        col5_n_chan = fits.Column(name="N_CHAN", format="PI(54)", array=n_chan)
        col6_n_chan = fits.Column(name="MATRIX", format="PE(161)", array=matrix)
        cols = fits.ColDefs([col1_energ_lo, col2_energ_hi, col3_n_grp, col4_f_chan, col5_n_chan, col6_n_chan]) # create a ColDefs (column-definitions) object for all columns
        matrix_bintablehdu = fits.BinTableHDU.from_columns(cols) # create a binary table HDU object

        matrix_bintablehdu.header.comments["TTYPE1"] = "label for field   1 "
        matrix_bintablehdu.header.comments["TFORM1"] = "data format of field: 4-byte REAL"
        matrix_bintablehdu.header.comments["TUNIT1"] = "physical unit of field"
        matrix_bintablehdu.header.comments["TTYPE2"] = "label for field   2"
        matrix_bintablehdu.header.comments["TFORM2"] = "data format of field: 4-byte REAL"
        matrix_bintablehdu.header.comments["TUNIT2"] = "physical unit of field"
        matrix_bintablehdu.header.comments["TTYPE3"] = "label for field   3 "
        matrix_bintablehdu.header.comments["TFORM3"] = "data format of field: 2-byte INTEGER"
        matrix_bintablehdu.header.comments["TTYPE4"] = "label for field   4"
        matrix_bintablehdu.header.comments["TFORM4"] = "data format of field: variable length array"
        matrix_bintablehdu.header.comments["TTYPE5"] = "label for field   5"
        matrix_bintablehdu.header.comments["TFORM5"] = "data format of field: variable length array"
        matrix_bintablehdu.header.comments["TTYPE6"] = "label for field   6"
        matrix_bintablehdu.header.comments["TFORM6"] = "data format of field: variable length array"

        matrix_bintablehdu.header["EXTNAME"] = ("MATRIX","name of this binary table extension")
        matrix_bintablehdu.header["TELESCOP"] = ("COSI","mission/satellite name")
        matrix_bintablehdu.header["INSTRUME"] = ("COSI","instrument/detector name")
        matrix_bintablehdu.header["FILTER"] = ("NONE","filter in use")
        matrix_bintablehdu.header["CHANTYPE"] = ("PI","total number of detector channels")
        matrix_bintablehdu.header["DETCHANS"] = (len(self.Em_lo),"total number of detector channels")
        matrix_bintablehdu.header["HDUCLASS"] = ("OGIP","format conforms to OGIP standard")
        matrix_bintablehdu.header["HDUCLAS1"] = ("RESPONSE","dataset relates to spectral response")
        matrix_bintablehdu.header["HDUCLAS2"] = ("RSP_MATRIX","dataset is a spectral response matrix")
        matrix_bintablehdu.header["HDUVERS"] = ("1.3.0","version of format")
        matrix_bintablehdu.header["TLMIN4"] = (0,"minimum value legally allowed in column 4")

        ## Create binary table HDU for EBOUNDS
        channels = np.int16(np.arange(len(self.Em_lo)))
        e_min = np.float32(self.Em_lo)
        e_max = np.float32(self.Em_hi)

        col1_channels = fits.Column(name="CHANNEL", format="I", array=channels)
        col2_e_min = fits.Column(name="E_MIN", format="E",unit="keV", array=e_min)
        col3_e_max = fits.Column(name="E_MAX", format="E",unit="keV", array=e_max)
        cols = fits.ColDefs([col1_channels, col2_e_min, col3_e_max])
        ebounds_bintablehdu = fits.BinTableHDU.from_columns(cols)

        ebounds_bintablehdu.header.comments["TTYPE1"] = "label for field   1"
        ebounds_bintablehdu.header.comments["TFORM1"] = "data format of field: 2-byte INTEGER"
        ebounds_bintablehdu.header.comments["TTYPE2"] = "label for field   2"
        ebounds_bintablehdu.header.comments["TFORM2"] = "data format of field: 4-byte REAL"
        ebounds_bintablehdu.header.comments["TUNIT2"] = "physical unit of field"
        ebounds_bintablehdu.header.comments["TTYPE3"] = "label for field   3"
        ebounds_bintablehdu.header.comments["TFORM3"] = "data format of field: 4-byte REAL"
        ebounds_bintablehdu.header.comments["TUNIT3"] = "physical unit of field"

        ebounds_bintablehdu.header["EXTNAME"] = ("EBOUNDS","name of this binary table extension")
        ebounds_bintablehdu.header["TELESCOP"] = ("COSI","mission/satellite")
        ebounds_bintablehdu.header["INSTRUME"] = ("COSI","nstrument/detector name")
        ebounds_bintablehdu.header["FILTER"] = ("NONE","filter in use")
        ebounds_bintablehdu.header["CHANTYPE"] = ("PI","channel type (PHA or PI)")
        ebounds_bintablehdu.header["DETCHANS"] = (len(self.Em_lo),"total number of detector channels")
        ebounds_bintablehdu.header["HDUCLASS"] = ("OGIP","format conforms to OGIP standard")
        ebounds_bintablehdu.header["HDUCLAS1"] = ("RESPONSE","dataset relates to spectral response")
        ebounds_bintablehdu.header["HDUCLAS2"] = ("EBOUNDS","dataset is a spectral response matrix")
        ebounds_bintablehdu.header["HDUVERS"] = ("1.2.0","version of format")

        new_rmfhdus = fits.HDUList([primaryhdu, matrix_bintablehdu,ebounds_bintablehdu])
        new_rmfhdus.writeto(f'{self.out_name}.rmf', overwrite=True)

        return

    def get_pha(self, src_counts, errors, rmf_file = None, arf_file = None, bkg_file = "None", exposure_time = None, dts = None, telescope="COSI", instrument="COSI"):

        """
        Generate the pha file that can be read by XSPEC. This file stores the counts info of the source

        Parameters
        ----------
        src_counts : np.array; the counts in each energy band. If you have src_counts with unit counts/kev/s, you must
                     convert it to counts by multiplying it with exposure time and the energy band width
        errors : np.array; the error for counts. It has the same unit requirement as src_counts
        rmf_file : str; the rmf file name
        arf_file : str; the arf file name
        bkg_file : str; the background file name. If the src_counts is source counts only, you don't need to edit this parameter
        exposure_time : number; the exposure time for this source observation
        dts : numpy array or str; it's used to calculate the exposure time. It has the same effect as exposure_time. If both
              exposure_time and dts are given, dts will write over the exposure_time
        telescope : str; the name of the telecope. Default is COSI.
        instrument : str; the name of the instrument. Default is COSI.

        Returns
        -------
        None
        """

        self.src_counts = src_counts
        self.errors = errors
        self.bkg_file = bkg_file

        if rmf_file != None:
            self.rmf_file = rmf_file
        else:
            self.rmf_file = f'{self.out_name}.rmf'

        if arf_file != None:
            self.arf_file = arf_file
        else:
            self.arf_file = f'{self.out_name}.arf'

        if exposure_time != None:
            self.exposure_time = exposure_time
        if dts != None:
            self.dts = self.__str_or_array(dts)
            self.exposure_time = self.dts.sum()
        self.telescope = telescope
        self.instrument = instrument
        self.channel_number = len(self.src_counts)

        # define other hardcoded inputs
        copyright_string="  FITS (Flexible Image Transport System) format is defined in 'Astronomy and Astrophysics', volume 376, page 359; bibcode: 2001A&A...376..359H "
        channels = np.arange(self.channel_number)

        # Create PrimaryHDU
        primaryhdu = fits.PrimaryHDU() # create an empty primary HDU
        primaryhdu.header["BITPIX"] = -32 # since it's an empty HDU, I can just change the data type by resetting the BIPTIX value
        primaryhdu.header["COMMENT"] = copyright_string # add comments
        primaryhdu.header["TELESCOP"] = telescope # add telescope keyword valie
        primaryhdu.header["INSTRUME"] = instrument # add instrument keyword valie
        primaryhdu.header # print headers and their values

        # Create binary table HDU
        a1 = np.array(channels,dtype="int32") # I guess I need to convert the dtype to match the format J
        a2 = np.array(self.src_counts,dtype="int64")  # int32 is not enough for counts
        a3 = np.array(self.errors,dtype="int64") # int32 is not enough for errors
        col1 = fits.Column(name="CHANNEL", format="J", array=a1)
        col2 = fits.Column(name="COUNTS", format="K", array=a2,unit="count")
        col3 = fits.Column(name="STAT_ERR", format="K", array=a3,unit="count")
        cols = fits.ColDefs([col1, col2, col3]) # create a ColDefs (column-definitions) object for all columns
        bintablehdu = fits.BinTableHDU.from_columns(cols) # create a binary table HDU object

        #add other BinTableHDU hear keywords,their values, and comments
        bintablehdu.header.comments["TTYPE1"] = "label for field 1"
        bintablehdu.header.comments["TFORM1"] = "data format of field: 32-bit integer"
        bintablehdu.header.comments["TTYPE2"] = "label for field 2"
        bintablehdu.header.comments["TFORM2"] = "data format of field: 32-bit integer"
        bintablehdu.header.comments["TUNIT2"] = "physical unit of field 2"


        bintablehdu.header["EXTNAME"] = ("SPECTRUM","name of this binary table extension")
        bintablehdu.header["TELESCOP"] = (self.telescope,"telescope/mission name")
        bintablehdu.header["INSTRUME"] = (self.instrument,"instrument/detector name")
        bintablehdu.header["FILTER"] = ("NONE","filter type if any")
        bintablehdu.header["EXPOSURE"] = (self.exposure_time,"integration time in seconds")
        bintablehdu.header["BACKFILE"] = (self.bkg_file,"background filename")
        bintablehdu.header["BACKSCAL"] = (1,"background scaling factor")
        bintablehdu.header["CORRFILE"] = ("NONE","associated correction filename")
        bintablehdu.header["CORRSCAL"] = (1,"correction file scaling factor")
        bintablehdu.header["CORRSCAL"] = (1,"correction file scaling factor")
        bintablehdu.header["RESPFILE"] = (self.rmf_file,"associated rmf filename")
        bintablehdu.header["ANCRFILE"] = (self.arf_file,"associated arf filename")
        bintablehdu.header["AREASCAL"] = (1,"area scaling factor")
        bintablehdu.header["STAT_ERR"] = (0,"statistical error specified if any")
        bintablehdu.header["SYS_ERR"] = (0,"systematic error specified if any")
        bintablehdu.header["GROUPING"] = (0,"grouping of the data has been defined if any")
        bintablehdu.header["QUALITY"] = (0,"data quality information specified")
        bintablehdu.header["HDUCLASS"] = ("OGIP","format conforms to OGIP standard")
        bintablehdu.header["HDUCLAS1"] = ("SPECTRUM","PHA dataset")
        bintablehdu.header["HDUVERS"] = ("1.2.1","version of format")
        bintablehdu.header["POISSERR"] = (False,"Poissonian errors to be assumed, T as True")
        bintablehdu.header["CHANTYPE"] = ("PI","channel type (PHA or PI)")
        bintablehdu.header["DETCHANS"] = (self.channel_number,"total number of detector channels")

        new_phahdus = fits.HDUList([primaryhdu, bintablehdu])
        new_phahdus.writeto(f'{self.out_name}.pha', overwrite=True)

        return


    def plot_arf(self, file_name = None, save_name = None, dpi = 300):

        """
        Read the arf fits file, plot and save it.

        Parameters
        ----------
        file_name: str; the directory if the arf fits file.
        save_name: str; the name of the saved image of effective area
        dpi: int; the dpi of the saved image

        Returns
        -------
        None
        """

        if file_name != None:
            self.file_name = file_name
        else:
            self.file_name = f'{self.out_name}.arf'

        if save_name != None:
            self.save_name = save_name
        else:
            self.save_name = self.out_name

        self.dpi = dpi

        self.arf = fits.open(self.file_name) # read file

        # SPECRESP HDU
        self.specresp_hdu = self.arf["SPECRESP"]

        self.areas = np.array(self.specresp_hdu.data["SPECRESP"])
        self.Em_lo = np.array(self.specresp_hdu.data["ENERG_LO"])
        self.Em_hi = np.array(self.specresp_hdu.data["ENERG_HI"])

        E_center = (self.Em_lo+self.Em_hi)/2
        E_edges = np.append(self.Em_lo,self.Em_hi[-1])

        fig, ax = plt.subplots()
        ax.hist(E_center,E_edges,weights=self.areas,histtype='step')

        ax.set_title("Effective area")
        ax.set_xlabel("Energy[$keV$]")
        ax.set_ylabel(r"Effective area [$cm^2$]")
        ax.set_xscale("log")
        fig.savefig(f"Effective_area_for_{self.save_name}.png", bbox_inches = "tight", pad_inches=0.1, dpi=self.dpi)
        #fig.show()

        return


    def plot_rmf(self, file_name = None, save_name = None, dpi = 300):

        """
        Read the rmf fits file, plot and save it.

        Parameters
        ----------
        file_name: str; the directory if the rmf fits file.
        save_name: str; the name of the saved image of effective area
        dpi: int; the dpi of the saved image

        Returns
        -------
        None
        """

        if file_name != None:
            self.file_name = file_name
        else:
            self.file_name = f'{self.out_name}.rmf'

        if save_name != None:
            self.save_name = save_name
        else:
            self.save_name = self.out_name

        self.dpi = dpi

        # Read rmf file
        self.rmf = fits.open(self.file_name) # read file

        # Read the ENOUNDS information
        ebounds_ext = self.rmf["EBOUNDS"]
        channel_low = ebounds_ext.data["E_MIN"] # energy bin lower edges for channels (channels are just incident energy bins)
        channel_high = ebounds_ext.data["E_MAX"] # energy bin higher edges for channels (channels are just incident energy bins)

        # Read the MATRIX extension
        matrix_ext = self.rmf['MATRIX']
        #print(repr(matrix_hdu.header[:60]))
        energy_low = matrix_ext.data["ENERG_LO"] # energy bin lower edges for measured energies
        energy_high = matrix_ext.data["ENERG_HI"] # energy bin higher edges for measured energies
        data = matrix_ext.data

        # Create a 2-d numpy array and store probability data into the redistribution matrix
        rmf_matrix = np.zeros((len(energy_low),len(channel_low))) # create an empty matrix
        for i in np.arange(data.shape[0]): # i is the measured energy index, examine the matrix_ext.data rows by rows
            if data[i][5].sum() == 0: # if the sum of probabilities is zero, then skip since there is no data at all
                pass
            else:
                #measured_energy_index = np.argwhere(energy_low == data[157][0])[0][0]
                f_chan = data[i][3] # get the starting channel of each subsets
                n_chann = data[i][4] # get the number of channels in each subsets
                matrix = data[i][5] # get the probabilities of this row (incident energy)
                indices = []
                for k in f_chan:
                    channels = 0
                    channels = np.arange(k,k + n_chann[np.argwhere(f_chan == k)]).tolist() # generate the cha
                    indices += channels # fappend the channels togeter
                indices = np.array(indices)
                for m in indices:
                    rmf_matrix[i][m] = matrix[np.argwhere(indices == m)[0][0]] # write the probabilities into the empty matrix


        # plot the redistribution matrix
        xcenter = np.divide(energy_low+energy_high,2)
        x_center_coords = np.repeat(xcenter, 10)
        y_center_coords = np.tile(xcenter, 10)
        energy_all_edges = np.append(energy_low,energy_high[-1])
        #bin_edges = np.array([incident_energy_bins,incident_energy_bins]) # doesn't work
        bin_edges = np.vstack((energy_all_edges, energy_all_edges))
        #print(bin_edges)

        self.probability = []
        for i in np.arange(10):
            for j in np.arange(10):
                self.probability.append(rmf_matrix[i][j])
        #print(type(probability))

        plt.hist2d(x=x_center_coords,y=y_center_coords,weights=self.probability,bins=bin_edges, norm=LogNorm())
        plt.xscale('log')
        plt.yscale('log')
        plt.xlabel("Incident energy [$keV$]")
        plt.ylabel("Measured energy [$keV$]")
        plt.title("Redistribution matrix")
        #plt.xlim([70,10000])
        #plt.ylim([70,10000])
        plt.colorbar(norm=LogNorm())
        plt.savefig(f"Redistribution_matrix_for_{self.save_name}.png", bbox_inches = "tight", pad_inches=0.1, dpi=300)
        #plt.show()

        return<|MERGE_RESOLUTION|>--- conflicted
+++ resolved
@@ -76,15 +76,9 @@
 
         #parses timestamps, axis positions from file and returns to __init__
 
-<<<<<<< HEAD
-        time_stamps = np.loadtxt(file, usecols = 1, delimiter = ' ', skiprows = 1, comments=("#","EN"))
-        axis_1 = np.loadtxt(file, usecols = (2,3), delimiter = ' ', skiprows = 1, comments=("#","EN"))
-        axis_2 = np.loadtxt(file, usecols = (4,5), delimiter = ' ', skiprows = 1, comments=("#","EN"))
-=======
         time_stamps = np.loadtxt(file, usecols = 1, delimiter = ' ', skiprows = 1)
         axis_1 = np.loadtxt(file, usecols = (3,2), delimiter = ' ', skiprows = 1)
         axis_2 = np.loadtxt(file, usecols = (5,4), delimiter = ' ', skiprows = 1)
->>>>>>> 30dd3c02
 
         time = Time(time_stamps, format = "unix")
         xpointings = SkyCoord(l = axis_1[:,0]*u.deg, b = axis_1[:,1]*u.deg, frame = "galactic")
